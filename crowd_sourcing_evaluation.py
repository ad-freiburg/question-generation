import argparse
from tools.crowd_sourcing_assignment import CrowdSourcingAssignment
from tools.question_rating import QuestionRatingValue


<<<<<<< HEAD
def get_results_by_method(input_file):
    results = dict()
    for assignment in CrowdSourcingAssignment.assignment_reader(input_file, False):
=======
def get_results_by_method(input_file, ignore_workers):
    results = dict()
    for assignment in CrowdSourcingAssignment.assignment_reader(input_file, False, ignore_workers):
>>>>>>> c4e340c0
        if assignment.question.method not in results:
            results[assignment.question.method] = dict()
        for criteria, value in sorted(assignment.rating.items()):
            if criteria not in results[assignment.question.method]:
                results[assignment.question.method][criteria] = []
            results[assignment.question.method][criteria].append(value)

    return results


<<<<<<< HEAD
def get_results_by_question(input_file):
    results = dict()
    for assignment in CrowdSourcingAssignment.assignment_reader(input_file, False):
=======
def get_results_by_question(input_file, ignore_workers):
    results = dict()
    for assignment in CrowdSourcingAssignment.assignment_reader(input_file, False, ignore_workers):
>>>>>>> c4e340c0
        if assignment.question.question_id not in results:
            results[assignment.question.question_id] = dict()
        for criteria, value in sorted(assignment.rating.items()):
            if criteria not in results[assignment.question.question_id]:
                results[assignment.question.question_id][criteria] = []
            results[assignment.question.question_id][criteria].append(value)

    return results


def print_results(results):
    print("*"*100)
    print("Crowd sourcing evaluation results")
    print("Scores are computed as average scores where YES=2, BORDERLINE=1, NO/NA/NONE_SELECTED=0")
    # print("If a question was rated as not grammatical or not meaningful, all other criteria were set to N/A")
    print("*"*100)
    for method, result in sorted(results.items()):
        print("%s:" % method)
        for criteria, ratings in sorted(result.items()):
            scores = [max(r.value, 0) for r in ratings]
            num_yes = len([r.value for r in ratings if r == QuestionRatingValue.YES])
            num_borderline = len([r.value for r in ratings if r == QuestionRatingValue.BORDERLINE])
            num_no = len([r.value for r in ratings if r == QuestionRatingValue.NO])
            num_na = len([r.value for r in ratings if r == QuestionRatingValue.NA])
            num_none = len([r.value for r in ratings if r == QuestionRatingValue.NONE_SELECTED])
            num_total = len(ratings)
            print("\t%s:\t%f\t%d x %s\t%d x %s\t%d x %s\t%d x %s\t%d x %s\t(%d TOTAL)"
                  % (criteria.name, sum(scores) / len(scores), num_yes, QuestionRatingValue.YES.name,
                     num_borderline, QuestionRatingValue.BORDERLINE.name, num_no, QuestionRatingValue.NO.name,
                     num_na, QuestionRatingValue.NA.name, num_none, QuestionRatingValue.NONE_SELECTED.name, num_total))
        print()


def print_inter_rater_agreement(results):
    print("*" * 100)
    print("Inter-rater agreement")
<<<<<<< HEAD
    print("Percentage of questions that received both \"yes\" and \"no\" answers")
    print("*" * 100)
    rater_disagreements = dict()
    for question_id, result in sorted(results.items()):
        for criteria, ratings in sorted(result.items()):
            if QuestionRatingValue.NO in ratings and QuestionRatingValue.YES in ratings:
                if criteria not in rater_disagreements:
                    rater_disagreements[criteria] = 0
                rater_disagreements[criteria] += 1

    for criteria, num_disagreements in sorted(rater_disagreements.items()):
        percentage = num_disagreements / len(results) * 100
        print("%s: %.2f%% (%d/%d)"
              % (criteria.name, percentage, num_disagreements, len(results)))


def main(args):
    results_by_method = get_results_by_method(args.input_file)
    print_results(results_by_method)
    results_by_question = get_results_by_question(args.input_file)
=======
    print("Percentage of questions with more than one answer that received both \"yes\" and \"no\" answers")
    print("*" * 100)
    rater_disagreements = dict()
    multi_answers = dict()
    for question_id, result in sorted(results.items()):
        for criteria, ratings in sorted(result.items()):
            if len(ratings) > 1:
                if criteria not in multi_answers:
                    multi_answers[criteria] = 0
                multi_answers[criteria] += 1
                if QuestionRatingValue.NO in ratings and QuestionRatingValue.YES in ratings:
                    if criteria not in rater_disagreements:
                        rater_disagreements[criteria] = 0
                    rater_disagreements[criteria] += 1

    for criteria, num_disagreements in sorted(rater_disagreements.items()):
        percentage = num_disagreements / multi_answers[criteria] * 100
        print("%s: %.2f%% (%d/%d)"
              % (criteria.name, percentage, num_disagreements, multi_answers[criteria]))


def main(args):
    results_by_method = get_results_by_method(args.input_file, args.ignore_workers)
    print_results(results_by_method)
    results_by_question = get_results_by_question(args.input_file, args.ignore_workers)
>>>>>>> c4e340c0
    print_inter_rater_agreement(results_by_question)


if __name__ == "__main__":
    parser = argparse.ArgumentParser()

    parser.add_argument("-i", "--input_file", type=str, default=None,
                        help="Input csv file as provided by Amazon MTurk.")

    parser.add_argument("-ign", "--ignore_workers", type=str, default=None, nargs="+",
                        help="List of worker IDs which will be skipped in the evaluation.")

    main(parser.parse_args())<|MERGE_RESOLUTION|>--- conflicted
+++ resolved
@@ -3,15 +3,9 @@
 from tools.question_rating import QuestionRatingValue
 
 
-<<<<<<< HEAD
-def get_results_by_method(input_file):
-    results = dict()
-    for assignment in CrowdSourcingAssignment.assignment_reader(input_file, False):
-=======
 def get_results_by_method(input_file, ignore_workers):
     results = dict()
     for assignment in CrowdSourcingAssignment.assignment_reader(input_file, False, ignore_workers):
->>>>>>> c4e340c0
         if assignment.question.method not in results:
             results[assignment.question.method] = dict()
         for criteria, value in sorted(assignment.rating.items()):
@@ -22,15 +16,9 @@
     return results
 
 
-<<<<<<< HEAD
-def get_results_by_question(input_file):
-    results = dict()
-    for assignment in CrowdSourcingAssignment.assignment_reader(input_file, False):
-=======
 def get_results_by_question(input_file, ignore_workers):
     results = dict()
     for assignment in CrowdSourcingAssignment.assignment_reader(input_file, False, ignore_workers):
->>>>>>> c4e340c0
         if assignment.question.question_id not in results:
             results[assignment.question.question_id] = dict()
         for criteria, value in sorted(assignment.rating.items()):
@@ -67,28 +55,6 @@
 def print_inter_rater_agreement(results):
     print("*" * 100)
     print("Inter-rater agreement")
-<<<<<<< HEAD
-    print("Percentage of questions that received both \"yes\" and \"no\" answers")
-    print("*" * 100)
-    rater_disagreements = dict()
-    for question_id, result in sorted(results.items()):
-        for criteria, ratings in sorted(result.items()):
-            if QuestionRatingValue.NO in ratings and QuestionRatingValue.YES in ratings:
-                if criteria not in rater_disagreements:
-                    rater_disagreements[criteria] = 0
-                rater_disagreements[criteria] += 1
-
-    for criteria, num_disagreements in sorted(rater_disagreements.items()):
-        percentage = num_disagreements / len(results) * 100
-        print("%s: %.2f%% (%d/%d)"
-              % (criteria.name, percentage, num_disagreements, len(results)))
-
-
-def main(args):
-    results_by_method = get_results_by_method(args.input_file)
-    print_results(results_by_method)
-    results_by_question = get_results_by_question(args.input_file)
-=======
     print("Percentage of questions with more than one answer that received both \"yes\" and \"no\" answers")
     print("*" * 100)
     rater_disagreements = dict()
@@ -114,7 +80,6 @@
     results_by_method = get_results_by_method(args.input_file, args.ignore_workers)
     print_results(results_by_method)
     results_by_question = get_results_by_question(args.input_file, args.ignore_workers)
->>>>>>> c4e340c0
     print_inter_rater_agreement(results_by_question)
 
 
